--- conflicted
+++ resolved
@@ -53,16 +53,10 @@
 
 let ignore_leaks = function
   | Ok astate
-<<<<<<< HEAD
-  | Error (`MemoryLeak (astate, _, _, _))
-  | Error (`JavaResourceLeak (astate, _, _, _))
-  | Error (`CSharpResourceLeak (astate, _, _, _))
-  | Error (`RetainCycle (astate, _, _, _, _)) ->
-=======
   | Error (`MemoryLeak (astate, _, _, _, _))
-  | Error (`ResourceLeak (astate, _, _, _, _))
+  | Error (`JavaResourceLeak (astate, _, _, _, _))
+  | Error (`CSharpResourceLeak (astate, _, _, _, _))
   | Error (`RetainCycle (astate, _, _, _, _, _)) ->
->>>>>>> 98fc4028
       Ok astate
   | Error #abductive_summary_error as result ->
       result
